# tl;dr config
log_level=info

producer=kafka
kafka.bootstrap.servers=localhost:9092

# mysql login info
host=localhost
user=maxwell
password=maxwell


######### general stuff #############

# choose where to produce data to. currently this is one of: stdout|file|kafka
#producer=kafka

# set delivery timeout (including acknowledgement) in milliseconds for a COMMIT row message that has been sent by the producer,
# where producer is either kafka or kinesis
# maxwell may be terminated if the timeout has expired, when majority of the COMMIT row messages have been acknowledged
# set it to 0 to turn off this check
#producer_ack_timeout=120000 # default 0

# set the log level.  note that you can configure things further in log4j2.xml
#log_level=DEBUG # [DEBUG, INFO, WARN, ERROR]


######### mysql stuff ###############

# mysql host to connect to
#host=hostname

# mysql port to connect to
#port=3306

# mysql user to connect as.  This user must have REPLICATION SLAVE permissions,
# as well as full access to the `maxwell` (or schema_database) database
#user=maxwell

# mysql password
#password=maxwell

# options to pass into the jdbc connection, given as opt=val&opt2=val2
#jdbc_options=opt1=100&opt2=hello

# name of the mysql database where maxwell keeps its own state
#schema_database=maxwell


# maxwell can optionally replicate from a different server than where it stores
# schema and binlog position info.  Specify that different server here:
#
#
#replication_host=other
#replication_user=username
#replication_password=password
#replication_port=3306

######### output format stuff ###############

# records include binlog position (default false)
#output_binlog_position=true

# records output null values (default true)
#output_nulls=true

# records include server_id (default false)
#output_server_id=true

# records include thread_id (default false)
#output_thread_id=true

# records include commit and xid (default true)
#output_commit_info=true

# produce DDL records to ddl_kafka_topic (default: false)
#output_ddl=true

######### kafka stuff ###############

# list of kafka brokers
#kafka.bootstrap.servers=hosta:9092,hostb:9092

# kafka topic to write to
# this can be static, e.g. 'maxwell', or dynamic, e.g. namespace_%{database}_%{table}
# in the latter case 'database' and 'table' will be replaced with the values for the row being processed
#kafka_topic=maxwell

# kafka topic to write DDL to
#ddl_kafka_topic=maxwell_ddl

# hash function to use.  "default" is just the JVM's 'hashCode'
# function.
#kafka_partition_hash=default # [default, murmur3]

# how maxwell writes its kafka key.
#
# 'hash' looks like:
# {"database":"test","table":"tickets","pk.id":10001}
#
# 'array' looks like:
# ["test","tickets",[{"id":10001}]]
#
# currently the default is "hash"
#kafka_key_format=hash # [hash, array]

# other kafka options.  Anything prefixed "kafka." will get
# passed directly into the kafka-producer's config.
#kafka.batch.size=16384

# a few defaults.
# These are 0.9-specific. They may or may not work with other versions.
kafka.compression.type=snappy
kafka.metadata.fetch.timeout.ms=5000
kafka.retries=0
kafka.acks=1

####### producer partitioning #######
# used by kafka and kinesis

# controls the input input into the hash function.  Note that this defines
# which transactions keep ordering with respect to each other.  Generally
# here you're making a trade-off between inter-row consistency and balanced
# partitions.
#producer_partition_by=database # [database, table, primary_key, column]

# required when using producer_partition_by=column
# otherwise the partitioner will revert to table
# can be a single or multiple columns, e.g. aggregate_id or aggregate_id,event_type
#producer_partition_columns=

# required when using producer_partition_by=column
# the fallback partitioning behavior when the specified column(s) do not exist
# can be any one of [database, table, primary_key]
#producer_partition_by_fallback=database

######### kinesis ####################
kinesis_stream=maxwell

# AWS places a 256 unicode character limit on the max key length of a record
# http://docs.aws.amazon.com/kinesis/latest/APIReference/API_PutRecord.html
#
# Setting this option to true enables hashing the key with the md5 algorithm
# before we send it to kinesis so all the keys work within the key size limit.
# Values: true, false
# Default: false
#kinesis_md5_keys=true

######### filter stuff ###############

# filter rows out of Maxwell's output.
# all filters may be given either as literal names, or as java-style regular expressions.
# This is a literal name: "exclude_tables=tblname".
# This is a regexp:       "exclude_tables=/tblname_\\d+/"

# include *only* these databases
#include_dbs=db1,/db\\d+/

# exclude these databases (will override an include)
#exclude_dbs=db3,/db\\d+/

# include *only* these tables
#include_tables=tbl1,/tbl\\d+/

# exclude these tables
#exclude_tables=tbl1,/tbl\\d+/

# exclude these columns
#exclude_columns=col1,/col\\d+/

# "blacklist" these dbs -- this means maxwell will ignore schema
# changes happening to these databases.  Can be useful if you have a
# high-churn schema that you want to completely ignore, but it's
# a bit dangerous: once you set this option, you must leave it set, or
# else maxwell will likely blow up.
#
# All of this is to say: don't set this unless you know what you're doing.
#blacklist_dbs=db1,/db\\d+/
#blacklist_tables=table1,table_no
#

######### encryption ###############

# convert the data field to a json string and encrypt it
#encrypt_data=true

# convert the whole payload to a json string and encrypt it
#encrypt_all=true

# specify the encryption key and secret key
#encryption_key=aaaaaaaaaaaaaaaa
#secret_key=RandomInitVector

######## monitoring stuff ###########

# Maxwell collects metrics via dropwizard. These can be exposed through the
# base logging mechanism (slf4j), JMX, HTTP or pushed to Datadog.
# Options: [jmx, slf4j, http, datadog]
# Supplying multiple is allowed.
#metrics_type=jmx,slf4j

# The prefix maxwell will apply to all metrics
#metrics_prefix=MaxwellMetrics # default MaxwellMetrics

# When metrics_type includes slf4j this is the frequency metrics are emitted to the log, in seconds
#metrics_slf4j_interval=60

# When metrics_type includes http or diagnostic is enabled, this is the port the server will bind to.
#http_port=8080

# When metrics_type includes http or diagnostic is enabled, this is the http path prefix, default /.
#http_path_prefix=/some/path/

# ** The following are Datadog specific. **
# When metrics_type includes datadog this is the way metrics will be reported.
# Options: [udp, http]
# Supplying multiple is not allowed.
#metrics_datadog_type=udp

# datadog tags that should be supplied
#metrics_datadog_tags=tag1:value1,tag2:value2

# The frequency metrics are pushed to datadog, in seconds
#metrics_datadog_interval=60

# required if metrics_datadog_type = http
#metrics_datadog_apikey=API_KEY

# required if metrics_datadog_type = udp
#metrics_datadog_host=localhost # default localhost
#metrics_datadog_port=8125 # default 8125

<<<<<<< HEAD
=======
# Maxwell exposes http diagnostic endpoint to check below in parallel:
# 1. binlog replication lag
# 2. producer (currently kafka) lag

# To enable Maxwell diagnostic
#http_diagnostic=true # default false

# Diagnostic check timeout in milliseconds, required if diagnostic = true
#http_diagnostic_timeout=10000 # default 10000

>>>>>>> 1e9affd2
######### misc stuff ###############

# maxwell's bootstrapping functionality has a couple of modes.
#
# In "async" mode, maxwell will output the replication stream while it
# simultaneously outputs the database to the topic.  Note that it won't
# output replication data for any tables it is currently bootstrapping -- this
# data will be buffered and output after the bootstrap is complete.
#
# In "sync" mode, maxwell stops the replication stream while it
# outputs bootstrap data.
#
# async mode keeps ops live while bootstrapping, but carries the possibility of
# data loss (due to buffering transactions).  sync mode is safer but you
# have to stop replication.
#bootstrapper=async [sync, async, none]

# output filename when using the "file" producer
#output_file=/path/to/file<|MERGE_RESOLUTION|>--- conflicted
+++ resolved
@@ -230,8 +230,6 @@
 #metrics_datadog_host=localhost # default localhost
 #metrics_datadog_port=8125 # default 8125
 
-<<<<<<< HEAD
-=======
 # Maxwell exposes http diagnostic endpoint to check below in parallel:
 # 1. binlog replication lag
 # 2. producer (currently kafka) lag
@@ -242,7 +240,6 @@
 # Diagnostic check timeout in milliseconds, required if diagnostic = true
 #http_diagnostic_timeout=10000 # default 10000
 
->>>>>>> 1e9affd2
 ######### misc stuff ###############
 
 # maxwell's bootstrapping functionality has a couple of modes.
