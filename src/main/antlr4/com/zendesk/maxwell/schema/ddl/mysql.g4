grammar mysql;

<<<<<<< HEAD
import mysql_literal_tokens,
       mysql_idents,
       mysql_alter_table,
       mysql_create_database,
       mysql_create_table,
       mysql_drop,
       mysql_rename,
       mysql_view;
=======
import mysql_literal_tokens, mysql_idents, mysql_alter_database, mysql_alter_table, mysql_create_database, mysql_create_table, mysql_drop, mysql_rename;
>>>>>>> 91e97f9c

parse: statement?
       EOF;

statement:
    alter_table
<<<<<<< HEAD
  | alter_view
=======
  | alter_database
>>>>>>> 91e97f9c
  | create_database
  | create_table
  | create_view
  | drop_database
  | drop_table
  | rename_table
  | BEGIN
  ;<|MERGE_RESOLUTION|>--- conflicted
+++ resolved
@@ -1,28 +1,22 @@
 grammar mysql;
 
-<<<<<<< HEAD
 import mysql_literal_tokens,
        mysql_idents,
        mysql_alter_table,
+       mysql_alter_database
        mysql_create_database,
        mysql_create_table,
        mysql_drop,
        mysql_rename,
        mysql_view;
-=======
-import mysql_literal_tokens, mysql_idents, mysql_alter_database, mysql_alter_table, mysql_create_database, mysql_create_table, mysql_drop, mysql_rename;
->>>>>>> 91e97f9c
 
 parse: statement?
        EOF;
 
 statement:
     alter_table
-<<<<<<< HEAD
   | alter_view
-=======
   | alter_database
->>>>>>> 91e97f9c
   | create_database
   | create_table
   | create_view
